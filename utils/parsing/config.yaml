processor:
  verbose: True
  output_dir: './output'
  num_processes: 2
  reprocess: False

sources:
  local:
    recursive: True
  confluence:
    api_token: 'your_confluence_api_token'
    user_email: 'your_email@example.com'
    url: 'https://your-confluence-url.atlassian.net'
  github:
    url: 'owner/repo'
    branch: 'main'
  google_drive:
    service_account_key: 'path/to/service_account_key.json'
    recursive: True
    drive_id: 'your_drive_id'

partitioning:
  skip_infer_table_types: []
  strategy: 'auto'
  hi_res_model_name: 'yolox'
  ocr_languages: ['eng']
  encoding: 'utf-8'
  fields_include: ['element_id', 'text', 'type', 'metadata', 'embeddings']
  flatten_metadata: False
  metadata_exclude: []
  metadata_include: []
  partition_endpoint: 'http://localhost'
  unstructured_port: 8005
  partition_by_api: True # set as true if using API server

chunking:
  enabled: True
<<<<<<< HEAD
  strategy: 'basic'
  chunk_max_characters: 1200
=======
  strategy: 'by_title'
  chunk_max_characters: 1500
>>>>>>> c7273e9a
  chunk_overlap: 300
  combine_under_n_chars: 1500

embedding:
  enabled: False
  provider: 'langchain-huggingface'
  model_name: 'intfloat/e5-large-v2'

destination_connectors:
  enabled: False
  type: 'chroma'
  batch_size: 80
  chroma:
    host: 'localhost'
    port: 8004
    collection_name: 'snconf'
    tenant: 'default_tenant'
    database: 'default_database'
  qdrant:
    location: 'http://localhost:6333'
    collection_name: 'test'

additional_processing:
  enabled: True
  extend_metadata: True
  replace_table_text: True
  table_text_key: 'text_as_html'
  return_langchain_docs: True
  convert_metadata_keys_to_string: True<|MERGE_RESOLUTION|>--- conflicted
+++ resolved
@@ -35,13 +35,8 @@
 
 chunking:
   enabled: True
-<<<<<<< HEAD
-  strategy: 'basic'
-  chunk_max_characters: 1200
-=======
   strategy: 'by_title'
   chunk_max_characters: 1500
->>>>>>> c7273e9a
   chunk_overlap: 300
   combine_under_n_chars: 1500
 
