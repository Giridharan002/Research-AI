--- conflicted
+++ resolved
@@ -88,15 +88,9 @@
    "source": [
     "# sambastudio call\n",
     "def llava_call(prompt, image_path):\n",
-<<<<<<< HEAD
-    "    image=image_to_base64(image_path)\n",
-    "    endpoint_url = 'https://sjc3-tsint.sambanova.net/api/predict/generic/797be076-e35d-44a6-95a6-a2713b168410/0cdffa44-a0ef-4954-94e0-edf5b3593a47\"\n",
-    "    endpoint_key = \"a286e935-fc26-415a-8f86-0f831a04951a\"\n",
-=======
     "    image = image_to_base64(image_path)\n",
     "    endpoint_url = f\"{os.environ.get('LVLM_BASE_URL')}/api/predict/generic/{os.environ.get('LVLM_PROJECT_ID')}/{os.environ.get('LVLM_ENDPOINT_ID')}\"\n",
     "    endpoint_key = os.environ.get('LVLM_API_KEY')\n",
->>>>>>> 2697fbe3
     "    # Define the data payload\n",
     "    data = {\n",
     "        'instances': [{'prompt': prompt, 'image_content': f'{image}'}],\n",
