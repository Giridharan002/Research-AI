# Data
*.bin
*.parquet
*.sqlite3

# Byte-compiled / optimized / DLL files
__pycache__/
*.py[cod]
*$py.class

# C extensions
*.so

# Distribution / packaging
.Python
build/
develop-eggs/
dist/
downloads/
eggs/
.eggs/
lib/
lib64/
parts/
sdist/
var/
wheels/
pip-wheel-metadata/
share/python-wheels/
*.egg-info/
.installed.cfg
*.egg
MANIFEST

# PyInstaller
#  Usually these files are written by a python script from a template
#  before PyInstaller builds the exe, so as to inject date/other infos into it.
*.manifest
*.spec

# Installer logs
pip-log.txt
pip-delete-this-directory.txt

# Unit test / coverage reports
htmlcov/
.tox/
.nox/
.coverage
.coverage.*
.cache
nosetests.xml
coverage.xml
*.cover
*.py,cover
.hypothesis/
.pytest_cache/

# Translations
*.mo
*.pot

# Django stuff:
*.log
local_settings.py
db.sqlite3
db.sqlite3-journal

# Flask stuff:
instance/
.webassets-cache

# Scrapy stuff:
.scrapy

# Sphinx documentation
docs/_build/

# PyBuilder
target/

# Jupyter Notebook
.ipynb_checkpoints

# IPython
profile_default/
ipython_config.py

# pyenv
.python-version

# pipenv
#   According to pypa/pipenv#598, it is recommended to include Pipfile.lock in version control.
#   However, in case of collaboration, if having platform-specific dependencies or dependencies
#   having no cross-platform support, pipenv may install dependencies that don't work, or not
#   install all needed dependencies.
#Pipfile.lock

# PEP 582; used by e.g. github.com/David-OConnor/pyflow
__pypackages__/

# Celery stuff
celerybeat-schedule
celerybeat.pid

# SageMath parsed files
*.sage.py

# Environments
.env
*.env
.venv
secrets.toml
env/
venv/
ENV/
env.bak/
venv.bak/
server/ask-venv/*

# Spyder project settings
.spyderproject
.spyproject

# Rope project settings
.ropeproject

# mkdocs documentation
/site

# mypy
.mypy_cache/
.dmypy.json
dmypy.json

# Pyre type checker
.pyre/

#vector embeddings
chroma_db
qdrant_storage
*.snapshot

# dependencies
/node_modules
/.pnp
.pnp.js

# testing
/coverage

# next.js
/.next/
/out/

# production
/build

# misc
.DS_Store
*.pem

# debug
npm-debug.log*
yarn-debug.log*
yarn-error.log*

# local env files
.env*.local

# vercel
.vercel

# typescript
*.tsbuildinfo
next-env.d.ts

# Edgar Local Data
edgar_qna/data/

# Fine tuning Data
fine_tuning_sql/data/

<<<<<<< HEAD

=======
>>>>>>> 91f91fa3
# FineTune Local Data
fine_tuning_embeddings/sample_data
fine_tuning_embeddings/data
fine_tuning_embeddings/processed_data
fine_tuning_embeddings/results
fine_tuning_embeddings/finetuned_model<|MERGE_RESOLUTION|>--- conflicted
+++ resolved
@@ -181,10 +181,6 @@
 # Fine tuning Data
 fine_tuning_sql/data/
 
-<<<<<<< HEAD
-
-=======
->>>>>>> 91f91fa3
 # FineTune Local Data
 fine_tuning_embeddings/sample_data
 fine_tuning_embeddings/data
